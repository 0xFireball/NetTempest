﻿<?xml version="1.0" encoding="utf-8"?>
<Project ToolsVersion="4.0" DefaultTargets="Build" xmlns="http://schemas.microsoft.com/developer/msbuild/2003">
  <PropertyGroup>
    <Configuration Condition=" '$(Configuration)' == '' ">Debug</Configuration>
    <Platform Condition=" '$(Platform)' == '' ">AnyCPU</Platform>
    <ProductVersion>8.0.30703</ProductVersion>
    <SchemaVersion>2.0</SchemaVersion>
    <ProjectGuid>{D6A2003C-CBB2-47B0-B306-521141D3068D}</ProjectGuid>
    <OutputType>Library</OutputType>
    <AppDesignerFolder>Properties</AppDesignerFolder>
    <RootNamespace>Tempest</RootNamespace>
    <AssemblyName>Tempest</AssemblyName>
    <TargetFrameworkVersion>v4.0</TargetFrameworkVersion>
    <FileAlignment>512</FileAlignment>
    <TargetFrameworkProfile>Client</TargetFrameworkProfile>
  </PropertyGroup>
  <PropertyGroup Condition=" '$(Configuration)|$(Platform)' == 'Debug|AnyCPU' ">
    <DebugSymbols>true</DebugSymbols>
    <DebugType>full</DebugType>
    <Optimize>false</Optimize>
    <OutputPath>bin\Debug\</OutputPath>
    <DefineConstants>TRACE;DEBUG;NET_4</DefineConstants>
    <ErrorReport>prompt</ErrorReport>
    <WarningLevel>4</WarningLevel>
    <DocumentationFile>bin\Debug\Tempest.xml</DocumentationFile>
  </PropertyGroup>
  <PropertyGroup Condition=" '$(Configuration)|$(Platform)' == 'Release|AnyCPU' ">
    <DebugType>pdbonly</DebugType>
    <Optimize>true</Optimize>
    <OutputPath>bin\Release\</OutputPath>
    <DefineConstants>TRACE;NET_4</DefineConstants>
    <ErrorReport>prompt</ErrorReport>
    <WarningLevel>4</WarningLevel>
  </PropertyGroup>
  <ItemGroup>
    <Reference Include="System" />
    <Reference Include="System.Core" />
    <Reference Include="System.Security" />
    <Reference Include="System.Xml.Linq" />
    <Reference Include="System.Data.DataSetExtensions" />
    <Reference Include="System.Data" />
    <Reference Include="System.Xml" />
  </ItemGroup>
  <ItemGroup>
    <Compile Include="DisconnectedEventArgs.cs" />
    <Compile Include="ConnectionExtensions.cs" />
<<<<<<< HEAD
    <Compile Include="InternalProtocol\AcknowledgeConnectMessage.cs" />
=======
    <Compile Include="IClientContext.cs" />
>>>>>>> 38856528
    <Compile Include="InternalProtocol\ConnectedMessage.cs" />
    <Compile Include="InternalProtocol\ConnectMessage.cs" />
    <Compile Include="InternalProtocol\DisconnectMessage.cs" />
    <Compile Include="InternalProtocol\FinalConnectMessage.cs" />
    <Compile Include="IAsymmetricKey.cs" />
    <Compile Include="IPublicKeyCrypto.cs" />
    <Compile Include="ISerializable.cs" />
    <Compile Include="MessageHeader.cs" />
    <Compile Include="ObjectSerializer.cs" />
    <Compile Include="InternalProtocol\PingMessage.cs" />
    <Compile Include="RSAAsymmetricKey.cs">
      <SubType>Code</SubType>
    </Compile>
    <Compile Include="Protocol.cs" />
    <Compile Include="BufferValueReader.cs" />
    <Compile Include="BufferValueWriter.cs" />
    <Compile Include="ClientBase.cs" />
    <Compile Include="RSACrypto.cs" />
    <Compile Include="SerializerExtensions.cs" />
    <Compile Include="IClientConnection.cs" />
    <Compile Include="IConnection.cs" />
    <Compile Include="IConnectionProvider.cs" />
    <Compile Include="IContext.cs" />
    <Compile Include="IServerConnection.cs" />
    <Compile Include="IValueReader.cs" />
    <Compile Include="IValueWriter.cs" />
    <Compile Include="Message.cs" />
    <Compile Include="MessageFactory.cs" />
    <Compile Include="MessageHandler.cs" />
    <Compile Include="MutableLookup.cs" />
    <Compile Include="Properties\AssemblyInfo.cs" />
    <Compile Include="Providers\Network\NetworkClientConnection.cs" />
    <Compile Include="Providers\Network\NetworkClientSimulator.cs" />
    <Compile Include="Providers\Network\NetworkConnection.cs" />
    <Compile Include="Providers\Network\NetworkConnectionProvider.cs" />
    <Compile Include="Providers\Network\NetworkServerConnection.cs" />
    <Compile Include="ServerBase.cs" />
    <Compile Include="StreamValueReader.cs" />
    <Compile Include="StreamValueWriter.cs" />
    <Compile Include="InternalProtocol\TempestMessage.cs" />
  </ItemGroup>
  <ItemGroup>
    <Content Include="LICENSE.txt" />
  </ItemGroup>
  <Import Project="$(MSBuildToolsPath)\Microsoft.CSharp.targets" />
  <!-- To modify your build process, add your task inside one of the targets below and uncomment it. 
       Other similar extension points exist, see Microsoft.Common.targets.
  <Target Name="BeforeBuild">
  </Target>
  <Target Name="AfterBuild">
  </Target>
  -->
</Project><|MERGE_RESOLUTION|>--- conflicted
+++ resolved
@@ -44,11 +44,8 @@
   <ItemGroup>
     <Compile Include="DisconnectedEventArgs.cs" />
     <Compile Include="ConnectionExtensions.cs" />
-<<<<<<< HEAD
     <Compile Include="InternalProtocol\AcknowledgeConnectMessage.cs" />
-=======
     <Compile Include="IClientContext.cs" />
->>>>>>> 38856528
     <Compile Include="InternalProtocol\ConnectedMessage.cs" />
     <Compile Include="InternalProtocol\ConnectMessage.cs" />
     <Compile Include="InternalProtocol\DisconnectMessage.cs" />
