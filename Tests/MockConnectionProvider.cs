﻿//
// MockConnectionProvider.cs
//
// Author:
//   Eric Maupin <me@ermau.com>
//
// Copyright (c) 2010 Eric Maupin
//
// Permission is hereby granted, free of charge, to any person obtaining a copy
// of this software and associated documentation files (the "Software"), to deal
// in the Software without restriction, including without limitation the rights
// to use, copy, modify, merge, publish, distribute, sublicense, and/or sell
// copies of the Software, and to permit persons to whom the Software is
// furnished to do so, subject to the following conditions:
//
// The above copyright notice and this permission notice shall be included in
// all copies or substantial portions of the Software.
//
// THE SOFTWARE IS PROVIDED "AS IS", WITHOUT WARRANTY OF ANY KIND, EXPRESS OR
// IMPLIED, INCLUDING BUT NOT LIMITED TO THE WARRANTIES OF MERCHANTABILITY,
// FITNESS FOR A PARTICULAR PURPOSE AND NONINFRINGEMENT. IN NO EVENT SHALL THE
// AUTHORS OR COPYRIGHT HOLDERS BE LIABLE FOR ANY CLAIM, DAMAGES OR OTHER
// LIABILITY, WHETHER IN AN ACTION OF CONTRACT, TORT OR OTHERWISE, ARISING FROM,
// OUT OF OR IN CONNECTION WITH THE SOFTWARE OR THE USE OR OTHER DEALINGS IN
// THE SOFTWARE.

using System;
using System.Collections.Generic;
using System.Linq;
using System.Net;
using System.Threading;
using Tempest.InternalProtocol;

namespace Tempest.Tests
{
	public class MockConnectionProvider
		: IConnectionProvider
	{
		public MockConnectionProvider (Protocol protocol)
			: this (new [] { protocol })
		{
		}

		public MockConnectionProvider (IEnumerable<Protocol> protocols)
		{
			this.protocols = protocols.ToDictionary (p => p.id);
		}

		public event EventHandler<ConnectionMadeEventArgs> ConnectionMade;
		public event EventHandler<ConnectionlessMessageReceivedEventArgs> ConnectionlessMessageReceived
		{
			add { throw new NotSupportedException(); }
			remove { throw new NotSupportedException(); }
		}
		
		public bool IsRunning
		{
			get { return this.running; }
		}

		public bool SupportsConnectionless
		{
			get { return false; }
		}

		public void Start (MessageTypes types)
		{
			if ((types & MessageTypes.Unreliable) == MessageTypes.Unreliable)
				throw new NotSupportedException();

			this.running = true;
		}

		public void SendConnectionlessMessage (Message message, EndPoint endPoint)
		{
			if (message == null)
				throw new ArgumentNullException ("message");
			if (endPoint == null)
				throw new ArgumentNullException ("endPoint");

			throw new NotSupportedException();
		}

		public void Stop()
		{
			this.running = false;
		}

		public IClientConnection GetClientConnection()
		{
			return new MockClientConnection (this);
		}

		public IClientConnection GetClientConnection (Protocol protocol)
		{
			return GetClientConnection (new[] { protocol });
		}

		public IClientConnection GetClientConnection (IEnumerable<Protocol> protocols)
		{
			return new MockClientConnection (this, protocols);
		}

		public void Dispose()
		{
		}

		private bool running;
		private readonly Dictionary<byte, Protocol> protocols;

		internal void Connect (MockClientConnection connection)
		{
			var c = new MockServerConnection (connection);
			connection.connection = c;

			if (connection.protocols != null)
			{
				foreach (Protocol ip in connection.protocols)
				{
					Protocol lp;
					if (!this.protocols.TryGetValue (ip.id, out lp) || !lp.CompatibleWith (ip))
					{
						connection.Disconnect (false, DisconnectedReason.IncompatibleVersion);
						return;
					}
				}
			}

			var e = new ConnectionMadeEventArgs (c, null);
			OnConnectionMade (e);

			if (e.Rejected)
			{
				connection.Disconnect (true, DisconnectedReason.ConnectionFailed);
				c.Disconnect (true, DisconnectedReason.ConnectionFailed);
			}
		}

		private void OnConnectionMade (ConnectionMadeEventArgs e)
		{
			EventHandler<ConnectionMadeEventArgs> handler = ConnectionMade;
			if (handler != null)
				handler (this, e);
		}
	}

	public class MockServerConnection
		: MockConnection, IServerConnection
	{
		private MockClientConnection connection;

		internal MockServerConnection (MockClientConnection connection)
		{
			this.connected = true;
			this.connection = connection;
		}

		public override void Send (Message message)
		{
			if (message == null)
				throw new ArgumentNullException ("message");
			if (!IsConnected)
				return;

			connection.Receive (new MessageEventArgs (connection, message));
			base.Send (message);
		}

		public override void Disconnect (bool now, DisconnectedReason reason = DisconnectedReason.Unknown)
		{
			if (connection == null)
				return;

			var c = connection;
			connection = null;
			c.Disconnect (now, reason);

			base.Disconnect (now, reason);
		}
	}

	public class MockClientConnection
		: MockConnection, IClientConnection
	{
		internal readonly IEnumerable<Protocol> protocols;
		private readonly MockConnectionProvider provider;

		public MockClientConnection (MockConnectionProvider provider)
		{
			if (provider == null)
				throw new ArgumentNullException ("provider");

			this.provider = provider;
			//this.connection = new MockServerConnection (this);
		}

		public MockClientConnection (MockConnectionProvider provider, IEnumerable<Protocol> protocols)
			: this (provider)
		{
			this.protocols = protocols;
		}

		public event EventHandler<ClientConnectionEventArgs> Connected;

		public void Connect (EndPoint endpoint, MessageTypes messageTypes)
		{
			if (endpoint == null)
				throw new ArgumentNullException ("endpoint");

			this.connected = true;
			if (provider.IsRunning)
			{
				provider.Connect (this);

				if (this.connected)
					OnConnected (new ClientConnectionEventArgs (this));
			}
			else
			{
				OnDisconnected (new DisconnectedEventArgs (this, DisconnectedReason.ConnectionFailed));
			}
		}

		public override void Send (Message message)
		{
			if (message == null)
				throw new ArgumentNullException ("message");
			if (!IsConnected)
				return;
			
			connection.Receive (new MessageEventArgs (connection, message));
			base.Send (message);
		}

		public override void Disconnect (bool now, DisconnectedReason reason = DisconnectedReason.Unknown)
		{
			if (connection == null)
				return;

			var c = connection;
			connection = null;
			c.Disconnect (now, reason);
			
			base.Disconnect (now, reason);
		}

		internal MockServerConnection connection;

		private void OnConnected (ClientConnectionEventArgs e)
		{
			EventHandler<ClientConnectionEventArgs> handler = Connected;
			if (handler != null)
				handler (this, e);
		}
	}

	public abstract class MockConnection
		: IConnection
	{
		protected bool connected;

		public void Dispose()
		{
		}

		public bool IsConnected
		{
			get { return this.connected; }
		}

<<<<<<< HEAD
		public IEnumerable<Protocol> Protocols
		{
			get { throw new NotImplementedException(); }
=======
		public int ResponseTime
		{
			get { return -1; }
>>>>>>> 92960670
		}

		public MessagingModes Modes
		{
			get { return MessagingModes.Async; }
		}

		public EndPoint RemoteEndPoint
		{
			get;
			private set;
		}

		public event EventHandler<MessageEventArgs> MessageReceived;
		public event EventHandler<MessageEventArgs> MessageSent;
		public event EventHandler<DisconnectedEventArgs> Disconnected;
		
		public virtual void Send (Message message)
		{
			OnMessageSent (new MessageEventArgs (this, message));
		}

		public IEnumerable<MessageEventArgs> Tick()
		{
			throw new NotSupportedException();
		}

		public virtual void Disconnect (bool now, DisconnectedReason reason = DisconnectedReason.Unknown)
		{
			this.connected = false;

			var e = new DisconnectedEventArgs (this, reason);
			if (now)
				OnDisconnected (e);
			else
				ThreadPool.QueueUserWorkItem (s => OnDisconnected ((DisconnectedEventArgs)s), e);
		}

		internal void Receive (MessageEventArgs e)
		{
			var tmessage = (e.Message as TempestMessage);
			if (tmessage == null)
				OnMessageReceived (e);
			else
				OnTempestMessageReceived (e);
		}

		protected virtual void OnTempestMessageReceived (MessageEventArgs e)
		{
			switch (e.Message.MessageType)
			{
				case (ushort)TempestMessageType.Ping:
					Send (new PongMessage());
					break;

				case (ushort)TempestMessageType.Pong:
					break;

				case (ushort)TempestMessageType.Disconnect:
					var msg = (DisconnectMessage)e.Message;
					Disconnect (true, msg.Reason);
					break;
			}
		}

		protected void OnDisconnected (DisconnectedEventArgs e)
		{
			var handler = Disconnected;
			if (handler != null)
				handler (this, e);
		}

		protected void OnMessageReceived (MessageEventArgs e)
		{
			EventHandler<MessageEventArgs> handler = MessageReceived;
			if (handler != null)
				handler (this, e);
		}

		protected void OnMessageSent (MessageEventArgs e)
		{
			EventHandler<MessageEventArgs> handler = MessageSent;
			if (handler != null)
				handler (this, e);
		}
	}
}<|MERGE_RESOLUTION|>--- conflicted
+++ resolved
@@ -268,15 +268,14 @@
 			get { return this.connected; }
 		}
 
-<<<<<<< HEAD
 		public IEnumerable<Protocol> Protocols
 		{
 			get { throw new NotImplementedException(); }
-=======
+		}
+
 		public int ResponseTime
 		{
 			get { return -1; }
->>>>>>> 92960670
 		}
 
 		public MessagingModes Modes
